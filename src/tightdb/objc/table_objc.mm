--- conflicted
+++ resolved
@@ -627,13 +627,8 @@
     return *m_table == *other->m_table;
 }
 
-<<<<<<< HEAD
 // FIXME: Check that the specified class derives from TDBTable.
--(BOOL)hasSameDescriptorAs:(Class)class_obj
-=======
-// FIXME: Check that the specified class derives from TightdbTable.
 -(BOOL)hasSameDescriptorAs:(__unsafe_unretained Class)class_obj
->>>>>>> a886274d
 {
     TDBTable* table = [[class_obj alloc] _initRaw];
     if (TIGHTDB_LIKELY(table)) {
@@ -901,13 +896,8 @@
     return table_2;
 }
 
-<<<<<<< HEAD
 // FIXME: Check that the specified class derives from TDBTable.
--(id)tableInColumnWithIndex:(NSUInteger)colIndex atRowIndex:(NSUInteger)rowIndex asTableClass:(Class)tableClass
-=======
-// FIXME: Check that the specified class derives from TightdbTable.
 -(id)tableInColumnWithIndex:(NSUInteger)colIndex atRowIndex:(NSUInteger)rowIndex asTableClass:(__unsafe_unretained Class)tableClass
->>>>>>> a886274d
 {
     tightdb::DataType type = m_table->get_column_type(colIndex);
     if (type != tightdb::type_Table)
